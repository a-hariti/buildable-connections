--- conflicted
+++ resolved
@@ -47,12 +47,8 @@
     "@shopify/shopify-api": "^4.1.0",
     "axios": "^0.27.2",
     "dotenv": "^16.0.0",
-<<<<<<< HEAD
     "square": "^21.1.0",
-    "stripe": "^9.13.0"
-=======
     "stripe": "^9.13.0",
     "jira.js": "^2.15.8"
->>>>>>> 8cc4eab9
   }
 }